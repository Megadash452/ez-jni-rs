use either::Either;
use convert_case::{Case, Casing};
use proc_macro2::{Delimiter, Span, TokenStream, TokenTree};
use quote::{quote, quote_spanned, ToTokens, TokenStreamExt};
<<<<<<< HEAD
use syn::{parse::{Parse, ParseStream, Parser}, punctuated::Punctuated, token::Bracket, AngleBracketedGenericArguments, Field, Fields, GenericArgument, GenericParam, Generics, Ident, ItemEnum, ItemStruct, Lifetime, LitStr, Token, TypePath, Variant};
=======
use syn::{parse::{Parse, ParseStream, Parser}, AngleBracketedGenericArguments, Field, Fields, GenericArgument, Generics, Ident, ItemEnum, ItemStruct, Lifetime, LitStr, Token, TypePath, Variant};
>>>>>>> 3f7778bb
use itertools::Itertools as _;
use std::{cell::RefCell, collections::{HashMap, HashSet}};
use crate::{
    types::{ArrayType, Class, ClassRustType, InnerType, OptionType, SigType, Type}, utils::{merge_errors, take_class_attribute, take_class_attribute_required, Spanned}
};

/// Outputs the trait Implementation of [`FromObject`][https://docs.rs/ez_jni/0.5.2/ez_jni/trait.FromObject.html] for **structs**.
pub fn derive_struct(mut st: ItemStruct) -> syn::Result<TokenStream> {
    let class = take_class_attribute_required(&mut st.attrs, st.ident.span())?
        .to_jni_class_path();
    
    let env_lt = get_local_lifetime(Either::Left(&st));
    let st_ident = st.ident;
    let st_generics = st.generics;
    let st_ctor = struct_constructor(&st.fields)?;

    Ok(quote! {
<<<<<<< HEAD
        impl <#st_generic_params> ::ez_jni::FromJValue<'_, '_, #env_lt> for #st_ident #st_generics {
            ::ez_jni::impl_from_jvalue_env!(<'_, '_, #env_lt>);
        }
        impl <#st_generic_params> ::ez_jni::FromObject<'_, '_, #env_lt> for #st_ident #st_generics {
            fn from_object_env(object: &::jni::objects::JObject<'_>, env: &mut ::jni::JNIEnv<#env_lt>) -> ::std::result::Result<Self, ::ez_jni::FromObjectError> {
=======
        impl #st_generics ::ez_jni::FromObject<'_, '_, #env_lt> for #st_ident #st_generics {
            fn from_object_env(object: &::jni::objects::JObject<'_>, env: &mut ::jni::JNIEnv<#env_lt>) -> Result<Self, ::ez_jni::FromObjectError> {
>>>>>>> 3f7778bb
                #[allow(unused_imports)]
                use ::std::borrow::Borrow;

                ::ez_jni::utils::check_object_class(object, &<Self as ::ez_jni::Class>::class(), env)?;
                Ok(Self #st_ctor)
            }
        }
        impl #st_generics ::ez_jni::FromArrayObject<#env_lt> for #st_ident #st_generics {
            #[inline(always)]
            fn from_array_object(object: &::jni::objects::JObject<'_>, env: &mut ::jni::JNIEnv<'local>) -> ::std::result::Result<::std::boxed::Box<[Self]>, ::ez_jni::FromObjectError> {
                ::ez_jni::utils::get_object_array_converted(object, |obj, env| <Self as ::ez_jni::FromObject>::from_object_env(&obj, env), env)
            }
            #[inline(always)]
            fn from_array_object_nullable(object: &::jni::objects::JObject<'_>, env: &mut ::jni::JNIEnv<'local>) -> ::std::result::Result<::std::boxed::Box<[::std::option::Option<Self>]>, ::ez_jni::FromObjectError> {
                ::ez_jni::utils::get_object_array_converted(object, |obj, env| <::std::option::Option::<Self> as ::ez_jni::FromObject>::from_object_env(&obj, env), env)
            }
        }
<<<<<<< HEAD
        impl <#st_generic_params> ::ez_jni::Class for #st_ident #st_generics {
            fn class() -> ::std::borrow::Cow<'static, str> {
                ::std::borrow::Cow::Borrowed(#class)
            }
=======
        impl #st_generics ::ez_jni::Class for #st_ident #st_generics {
            const CLASS_PATH: &'static str = #class;
>>>>>>> 3f7778bb
        }
    })
}

/// Outputs the trait Implementation of [`FromObject`][https://docs.rs/ez_jni/0.5.2/ez_jni/trait.FromObject.html] for **enums**.
pub fn derive_enum(mut enm: ItemEnum) -> syn::Result<TokenStream> {
    let mut errors = Vec::new();

    if enm.variants.is_empty() {
        errors.push(syn::Error::new(Span::call_site(), "Enum must have at least 1 variant"));
    }

    let base_class = take_class_attribute(&mut enm.attrs)
        .map_err(|err| errors.push(err))
        .ok()
        .and_then(|o| o)
        .map(|class| class.to_jni_class_path());

    let base_class_check = base_class.as_ref()
        .map(|_| quote_spanned! {enm.ident.span()=> {
            let class = <Self as ::ez_jni::Class>::class();
            if !env.is_instance_of(object, &class).unwrap() {
                return Err(::ez_jni::FromObjectError::ClassMismatch {
                    obj_class: __class,
                    target_class: Some(::std::borrow::Cow::into_owned(class))
                })
            }
        } })
        .unwrap_or(TokenStream::new());

    let class_checks = construct_variants(enm.variants.iter_mut())
        .filter_map(|res| res.map_err(|err| errors.push(err)).ok())
        .collect::<Box<[_]>>();

    merge_errors(errors)?;

    let env_lt = get_local_lifetime(Either::Right(&enm));
    let enm_ident = &enm.ident;
    let enm_generics = &enm.generics;

    // Types that implement FromObject are also given a Class implementation.
    // However, for enums this is optional because only the variants need to specify a class.
    let base_class_impl = base_class.as_ref()
        .map(|class| quote! {
<<<<<<< HEAD
            impl <#enm_generic_params> ::ez_jni::Class for #enm_ident #enm_generics {
                fn class() -> ::std::borrow::Cow<'static, str> {
                    ::std::borrow::Cow::Borrowed(#class)
                }
=======
            impl #enm_generics ::ez_jni::Class for #enm_ident #enm_generics {
                const CLASS_PATH: &'static str = #class;
>>>>>>> 3f7778bb
            }
        })
        .unwrap_or(TokenStream::new());

    Ok(quote! {
        impl #enm_generics ::ez_jni::FromObject<'_, '_, #env_lt> for #enm_ident #enm_generics {
            fn from_object_env(object: &::jni::objects::JObject<'_>, env: &mut ::jni::JNIEnv<#env_lt>) -> ::std::result::Result<Self, ::ez_jni::FromObjectError> {
                #[allow(unused_imports)]
                use ::std::borrow::Borrow;

                if object.is_null() {
                    return Err(::ez_jni::FromObjectError::Null);
                }

                let __class = ::ez_jni::call!(env=> call!(env=> object.getClass() -> Class).getName() -> String);

                #base_class_check

                #(#class_checks)* else {
                    Err(::ez_jni::FromObjectError::ClassMismatch {
                        obj_class: __class,
                        target_class: None
                    })
                }
            }
        }
        impl #enm_generics ::ez_jni::FromArrayObject<#env_lt> for #enm_ident #enm_generics {
            #[inline(always)]
            fn from_array_object(object: &::jni::objects::JObject<'_>, env: &mut ::jni::JNIEnv<'local>) -> ::std::result::Result<::std::boxed::Box<[Self]>, ::ez_jni::FromObjectError> {
                ::ez_jni::utils::get_object_array_converted(object, |obj, env| <Self as ::ez_jni::FromObject>::from_object_env(&obj, env), env)
            }
            #[inline(always)]
            fn from_array_object_nullable(object: &::jni::objects::JObject<'_>, env: &mut ::jni::JNIEnv<'local>) -> ::std::result::Result<::std::boxed::Box<[::std::option::Option<Self>]>, ::ez_jni::FromObjectError> {
                ::ez_jni::utils::get_object_array_converted(object, |obj, env| <::std::option::Option::<Self> as ::ez_jni::FromObject>::from_object_env(&obj, env), env)
            }
        }
        #base_class_impl
    })
}

/// Properties parsed from the value of an [`Attribute`][syn::Attribute].
/// 
/// The properties are *Key-Value Pairs*,
/// where the *Key* is an [`Ident`] and the *Value* can be any tokens.
/// The *attribute* must have tokens wrapped in parenthesis, like this: `#[attr(key = val)]`.
/// 
/// Parse the attribute's content to get an instance of [`AttributeProps`],
/// and [`take`][Self::take] properties with a *name*.
/// Then call [`Self::finish`] to make sure all the properties provided by the user are valid for the macro.
struct AttributeProps {
    properties: RefCell<HashMap<String, TokenStream>>,
    /// The keys that were used as the **name** in all calls to [`self.take()`][Self::take].
    probed: RefCell<HashSet<String>>,
}
impl AttributeProps {
    /// Parse the content of an [`Attribute`][syn::Attribute] and
    /// with the parsed *properties* **build** an instance of a Type that stores the properties.
    /// 
    /// ## Example
    /// ```ignore
    /// AttributeProps::parse_attr_with(attr, |props| {
    ///     Ok(Self {
    ///         name: props.take("name")?,
    ///         call: props.take("call")?,
    ///         class: props.take("class")?,
    ///     })
    /// })
    /// ```
    pub fn parse_attr_with<T>(attr: &syn::Attribute, builder: impl FnOnce(&Self) -> syn::Result<T>) -> syn::Result<T> {
        let props = Self::parse_attr(attr)?;
        let rtrn = builder(&props)?;
        props.finish()?;
        Ok(rtrn)
    }
    /// Parse the content of an [`Attribute`][syn::Attribute] to get *properties*.
    pub fn parse_attr(attr: &syn::Attribute) -> syn::Result<Self> {
        let attr_val = match &attr.meta {
            syn::Meta::List(meta) => meta.tokens.clone(),
            _ => return Err(syn::Error::new(attr.meta.span(), "This attribute takes properties as input, so it must have content in parenthesis"))
        };
    
        syn::parse2(attr_val)
    }

    /// Get and *parse* the **value** of a property, marking it as *taken*.
    /// 
    /// `panic!s` if [`take()`][Self::take] was already called with the same **name**.
    /// Return `Ok(None)` if there is no property with this **name**.
    /// Returns [`syn::Error`] if the value could not be parsed with `T`.
    pub fn take<T: Parse>(&self, name: &str) -> syn::Result<Option<T>> {
        if !self.probed.borrow_mut().insert(name.to_string()) {
            panic!("The property with name \"{name}\" was already taken")
        }

        match self.properties.borrow_mut().remove(name) {
            Some(val) => Ok(Some(syn::parse2(val)?)),
            None => Ok(None)
        }
    }

    #[allow(unstable_name_collisions)]
    pub fn finish(self) -> syn::Result<()> {
        let probed = self.probed.borrow();
        let properties = self.properties.borrow();

        if !properties.is_empty() {
            // Collect all the *names* used with [`Self::take()`] to print as the expected keys 
            let expected_props = probed.iter()
                .map(|key| format!("\"{key}\""))
                .intersperse(", ".to_string())
                .collect::<String>();
            // Create errors for the leftover properties
            Err(merge_errors(
                properties.iter()
                    .map(|(key, _)| syn::Error::new(key.span(), format!("Unknown key \"{key}\"; Expected one of the following keys: {expected_props}")))
            ).unwrap_err())
        } else {
            Ok(())
        }
    }
}
impl Parse for AttributeProps {
    fn parse(input: ParseStream) -> syn::Result<Self> {
        let mut unparsed_kvs = Vec::<TokenStream>::new();
        
        // Separate the tokens between commas (,)
        let mut current = TokenStream::new();
        while let Ok(token) = input.parse::<TokenTree>() {
            match token {
                // At every comma (,) push the current tokenstream, and start with a new tokenstream
                TokenTree::Punct(p) if p.as_char() == ',' => {
                    unparsed_kvs.push(current);
                    current = TokenStream::new();
                },
                _ => current.append(token),
            }
        }
        // Push whatever is left
        if !current.is_empty() {
            unparsed_kvs.push(current);
        }

        let mut errors = Vec::new();
        // Make the key Ident so that the span can be used for errors
        let mut properties = HashMap::new();

        // Then parse the key-value pairs
        for tt in unparsed_kvs {
            match Parser::parse2(|input: ParseStream|
                // Syntax: key = value
                Ok((input.parse::<Ident>()?, {
                    input.parse::<Token![=]>()?;
                    input.parse()?
                })), tt
            ) {
                Ok((key, value)) =>
                    // Error when a property is assigned more than once
                    if properties.contains_key(&key) {
                        errors.push(syn::Error::new(key.span(), "Already used property \"{key}\""))
                    } else {
                        properties.insert(key, value);
                    },
                Err(error) => errors.push(error)
            }
        }

        merge_errors(errors)?;

        Ok(Self {
            probed: RefCell::new(HashSet::new()),
            properties: RefCell::new(properties.into_iter()
                .map(|(key, val)| (key.to_string(), val))
                .collect()
            ),
        })
    }
}

<<<<<<< HEAD
/// Find the JObject field with a lifetime, and use that lifetime's name for the JNIEnv lifetime,
/// Defaults to `'local` if such object could not be found, and **appends** the lifetime to the *generics*.
///
/// `P` is just the punctuation type; don't worry about it.
fn get_local_lifetime<P: Default>(item: Either<&ItemStruct, &ItemEnum>, generics: &mut Punctuated<GenericParam, P>) -> Lifetime {
    // TODO: return ellided lifetime ('_) instead if not found
    static DEFAULT: &str = "local";
    /// Find the lifetiem in the struct/enum's generics
=======
/// Find the *name* of the lifetime that should be used in the [`JNIEnv`][jni::JNIEnv] as the `'local` lifetime.
/// 
/// If the item contains a lifetime named `'local`,
/// or has only 1 lifetime named anything,
/// then that lifetime will be used.
/// 
/// Defaults to the ellided lifetime if none could be found.
fn get_local_lifetime(item: Either<&ItemStruct, &ItemEnum>) -> Lifetime {
    /// Find the lifetime in the struct/enum's generics.
    /// If only 1 lifetime exists, just grabs that one.
>>>>>>> 3f7778bb
    fn find_local(generics: &Generics) -> Option<Lifetime> {
        let mut lifetimes = generics.lifetimes()
            .map(|lt| &lt.lifetime);

        // Check if only 1 lifetime exists.
        let first = lifetimes.next()?;
        let second = lifetimes.next();
        if second == None {
            return Some(first.clone());
        }

        // Otherwise, find 'local
        Some(first).into_iter()
            .chain(second)
            .chain(lifetimes)
            .find(|lt| lt.ident.to_string() == "local")
            .map(Clone::clone)
    }
    /// Find a field that has a lifetime in its generics
    fn find_in_fields(fields: &Fields) -> Option<Lifetime> {
        fields.iter()
            .find_map(|field| match &field.ty {
                syn::Type::Path(TypePath { path, .. } ) if path.segments.last()
                    .is_some_and(|seg| seg.ident.to_string() == "JObject")
                => match path.segments.last().map(|seg| &seg.arguments) {
                    Some(syn::PathArguments::AngleBracketed(AngleBracketedGenericArguments { args, .. }))
                    => match args.first() {
                        Some(GenericArgument::Lifetime(lt)) => Some(lt.clone()),
                        _ => None
                    },
                    _ => None
                },
                _ => None
            })
    }

    match item {
        Either::Left(st) =>
            find_local(&st.generics)
                .or_else(|| find_in_fields(&st.fields))
                .unwrap_or_else(|| Lifetime::new("'_", st.ident.span())),
        Either::Right(enm) =>
            find_local(&enm.generics)
                .or_else(||
                    enm.variants.iter()
                        .find_map(|variant| find_in_fields(&variant.fields))
                )
                .unwrap_or_else(|| Lifetime::new("'_", enm.ident.span())),
    }
}

/// Content of the `field` attribute: *key-value pairs* inside a parenthesis.
/// * **name** - Use this name for the Object's field lookup instead of the field's name.
///                     Mutually exclusive with `call`.
/// * **call** - Instead of a looking up a *member*, call one of the Object's *method*s.
///                     Mutually exclusive with `name`.
/// * **class** - The Class of the object if the field is a `JObject`.
/// 
/// Either *name* or *call* MUST be used if the field belongs to a Tuple struct.
/// 
/// Example: `#[field(call = getInt, class = java.lang.Integer)] int: i32`
struct FieldAttr {
    name: Option<Ident>,
    call: Option<Ident>,
    class: Option<ClassAttr>,
}
impl FieldAttr {
    /// Find the `field` attribute in a struct's field and parse its content.
    /// 
    /// If there is no `field` attribute, then returns with everything set to [`None`].
    pub fn get_from_attrs(field: &Field) -> syn::Result<Self> {
        field.attrs
            .iter()
            .find(|&attr|
                attr.path()
                    .get_ident()
                    .is_some_and(|ident| ident.to_string() == "field")
            )
            .map_or_else(
                || Ok(Self { name: None, call: None, class: None }),
                |attr| AttributeProps::parse_attr_with(attr, |props| {
                    Ok(Self {
                        name: props.take("name")?,
                        call: props.take("call")?,
                        class: props.take("class")?,
                    })
                })
            )
    }
}
struct ClassAttr {
    dimensions: u32,
    outer_brackets: Option<Bracket>,
    class: Class,
}
impl ClassAttr {
    /// Ensures that the [`ClassAttr`] provided by the user matches the [`Type`] derived from the *field's* [`Rust Type`][syn::Type]
    pub fn match_ty(&self, ty: &Type) -> syn::Result<()> {
        match ty {
            // Number of dimensions in Array must match
            Type::Array(array)
            | Type::Option { ty: OptionType::Array(array), .. }
            if array.dimensions().get() != self.dimensions => Err(syn::Error::new(self.span(), format!(
                "Class Attribute type does not match the field's Type: Class is an array with {} dimensions, while the field Type is an array with {} dimensions",
                self.dimensions, array.dimensions()
            ))),
            _ => Ok(())
        }
    }
}
impl Spanned for ClassAttr {
    fn span(&self) -> Span {
        match self.outer_brackets {
            Some(brackets) => {
                let tokens = &mut TokenStream::new();
                brackets.surround(tokens, |tokens| {
                    tokens.append(Ident::new("a", self.class.span()));
                });
                tokens.span()
            },
            None => self.class.span()
        }
    }
}
impl SigType for ClassAttr {
    fn sig_char(&self) -> Ident {
        Ident::new("l", self.span())
    }
    fn sig_type(&self) -> LitStr {
        LitStr::new(&format!("{}{}", "[".repeat(self.dimensions as usize), self.class.sig_type().value()), self.span())
    }
}
impl Parse for ClassAttr {
    fn parse(input: ParseStream) -> syn::Result<Self> {
        // Parse the brackets (if any) and determine the number of dimensions
        let mut dimensions = 0;
        let mut outer_brackets = None;

        let mut current = input.cursor();
        while let Some((inner, span, next)) = current.group(Delimiter::Bracket) {
            current = inner;
            if !next.eof() {
                return Err(syn::Error::new(next.span(), "Unexpected tokens"));
            }

            dimensions += 1;
            if outer_brackets.is_none() {
                outer_brackets = Some(Bracket { span: span })
            }
        }
        // Once the next token is no longer a brackets, there should be a Class
        
        Ok(Self { dimensions, outer_brackets, class: input.parse()? })
    }
}

struct FieldType {
    ty: syn::Type,
    java_type: Option<Type>,
}
impl FieldType {
    pub fn new(ty: syn::Type) -> syn::Result<Self> {
        Ok(Self {
            java_type: Self::get_field_type(&ty)?,
            ty,
        })
    }
    /// Try to get a [`java Type`][Type] from a Rust [`Field`] [`Type`][syn::Type].
    /// Returns [`None`] if a [`java Type`][Type] could not be determined because the Rust [`Type`][syn::Type] contains an unknown type.
    /// 
    /// THIS IS A ***RECURSIVE*** FUNCTION
    fn get_field_type(field_ty: &syn::Type) -> syn::Result<Option<Type>> {
        /// Gets the generic arguments of a type (if any)
        fn get_generic_args<'a>(ty: &'a syn::PathSegment) -> syn::Result<Option<&'a syn::AngleBracketedGenericArguments>> {
            match &ty.arguments {
                syn::PathArguments::None => Ok(None),
                syn::PathArguments::AngleBracketed(args) => Ok(Some(args)),
                syn::PathArguments::Parenthesized(_) => Err(syn::Error::new(ty.span(), "Function traits are not allowed in generic arguments here"))
            }
        }

        /// Gets the inner type of a Type that has a generic type
        fn get_first_generic_ty(ty: &syn::PathSegment) -> syn::Result<&syn::Type> {
            let ty_name = ty.ident.to_string();
            let no_generics_error = syn::Error::new(ty.span(), format!("{ty_name} must have 1 generic argument"));

            match get_generic_args(ty)?
                .ok_or(no_generics_error.clone())?
                .args
                .first()
                .ok_or(no_generics_error.clone())?
            {
                syn::GenericArgument::Type(inner) => Ok(inner),
                generic_arg => Err(syn::Error::new(generic_arg.span(), format!("Generic argument in {ty_name} must be a Type")))
            }
        }

        match field_ty {
            syn::Type::BareFn(_) => todo!("support Callbacks"),
            syn::Type::Group(group) => Self::get_field_type(group.elem.as_ref()),
            syn::Type::Paren(group) => Self::get_field_type(group.elem.as_ref()),
            syn::Type::Array(array) => Ok(Some(Type::Array(ArrayType {
                bracket_token: array.bracket_token.clone(),
                ty: match Self::get_field_type(array.elem.as_ref())? {
                    Some(ty) => Box::new(ty),
                    None => return Ok(None),
                }
            }))),
            syn::Type::Path(path) => {
                // Only required to modify the outer layer. Then parse with Type
                let ty = path.path.segments.last().unwrap(); // last segment is the type

                match ty.ident.to_string().as_str() {
                    "Option" => {
                        let inner_ty = Self::get_field_type(get_first_generic_ty(ty)?)?;
                        let option_ty = match inner_ty {
                            Some(Type::Assertive(InnerType::Object(class))) => OptionType::Object(class),
                            Some(Type::Array(array)) => OptionType::Array(array),
                            Some(ty) => return Err(syn::Error::new(ty.span(), format!("Can't use {ty} as the inner Type of Option. Must be an Object or an Array."))),
                            None => return Ok(None),
                        };
                        Ok(Some(Type::Option { ident: ty.ident.clone(), ty: option_ty }))
                    }
                    "Vec" => {
                        let inner_ty = match Self::get_field_type(get_first_generic_ty(ty)?)? {
                            Some(ty) => ty,
                            None => return Ok(None),
                        };
                        let (open_span, close_span) = {
                            let generics = get_generic_args(ty).unwrap().unwrap();
                            (generics.lt_token.span(), generics.gt_token.span())
                        };
                        Ok(Some(Type::Array(ArrayType::new_spanned(open_span, close_span, inner_ty))))
                    },
                    "Box" => { // Boxed Slice
                        let (bracket_token, inner_ty) = match get_first_generic_ty(ty)? {
                            syn::Type::Slice(slice) => (slice.bracket_token, slice.elem.as_ref()),
                            _ => todo!("Support Box for any type")
                        };
                        let inner_ty = match Self::get_field_type(inner_ty)? {
                            Some(ty) => ty,
                            None => return Ok(None),
                        };
                        Ok(Some(Type::Array(ArrayType { bracket_token, ty: Box::new(inner_ty) })))
                    },
                    "JObject" => Ok(Some(Type::Assertive(InnerType::Object(Class::from_rust_type(ClassRustType::JObject, field_ty.span()))))),
                    "JClass" => Ok(Some(Type::Assertive(InnerType::Object(Class::from_rust_type(ClassRustType::JClass, field_ty.span()))))),
                    "JThrowable" => Ok(Some(Type::Assertive(InnerType::Object(Class::from_rust_type(ClassRustType::JThrowable, field_ty.span()))))),
                    // Try to parse the type. Return None if could not be parsed.
                    _ => Ok(syn::parse2::<Type>(field_ty.to_token_stream()).ok())
                }
            },
            // Try to parse the type. Return None if could not be parsed.
            syn::Type::Verbatim(field_ty) => Ok(syn::parse2::<Type>(field_ty.clone()).ok()),
            _ => Ok(None)
        }
    }
}
impl ToTokens for FieldType {
    fn to_tokens(&self, tokens: &mut TokenStream) {
        self.ty.to_tokens(tokens)
    }
}



/// Converts the value obtained from a *field access* or *getter call* to a *Rust value* using [`ez_jni::FromJValue`]
/// (or [`ez_jni::FromObject`] if **class_attr** is [`Some`]).
/// 
/// Passing a **class** will force the use of `FromObject` instead of `FromJValue`.
/// **class** is *required* if the type is [`JObject`][jni::objects::JObject] or [`JThrowable`][jni::objects::JThrowable].
fn convert_field_value(ty: &FieldType, class_attr: Option<&Class>, value: &TokenStream) -> syn::Result<TokenStream> {
    match &ty.java_type {
        // JObjects must use FromJValueOwned
        Some(Type::Assertive(InnerType::Object(class)))
        | Some(Type::Option { ty: OptionType::Object(class), .. })
        if class.is_jobject() => {
            match class.rust_type() {
                // JObject and JThrowable must use the *field::class* attribute
                ClassRustType::JObject | ClassRustType::JThrowable => match class_attr {
                    // Use FromObjectClass for JObject and JThrowable
                    Some(class) => Ok({
                        let class = class.to_jni_class_path();
                        quote_spanned! {value.span()=> <#ty as ::ez_jni::utils::FromJValueClass>::from_jvalue_class(#value, #class, env) }
                    }),
                    None => Err(syn::Error::new(ty.span(), "Field must have \"class\" property if it is JObject or JThrowable"))
                },
                _ => Ok(quote_spanned! {value.span()=> <#ty as ::ez_jni::FromJValueOwned>::from_jvalue_owned_env(#value, env) })
            }
        }
        // Everything else uses the regular FromJValue or FromObject
        _ => Ok(match class_attr {
            // Use FromObject
            Some(_) => quote_spanned! {ty.span() =>
                <#ty as ::ez_jni::FromObject>::from_object_env(
                    <&JObject<'_> as ::ez_jni::FromJValue>::from_jvalue_env((#value).borrow(), env).unwrap(),
                env).unwrap()
            },
            // Use FromJValue
            None => quote_spanned! {ty.span()=> <#ty as ::ez_jni::FromJValue>::from_jvalue_env((#value).borrow(), env).unwrap() }
        })
    }
}

/// Builds a struct *constructor literal*, where all its fields are initialized with JNI calls to *read fields* or *call getter methods*.
/// Can handle *Unit, Tuple, and Named structs*.
/// Can also be used for enum variants.
/// 
/// The *type* and *name* of the field will be used to create a JNI call to the Object which will be converted from.
/// By default, the **name** will be used to get the value from a *member of the Object*,
/// and the **type** will be converted from a Java Object if it implements `ez_jni::Class`.
/// 
/// **class** is the Java Class (in *slash-separated* form) of the struct/enum.
/// 
/// See [`FieldAttr`] for syntax.
fn struct_constructor(fields: &Fields) -> syn::Result<TokenStream> {    
    let mut errors = Vec::new();
    
    // Produce the value that will be assigned for each field
    let values = fields.iter()
        .map(|field| {
            let attr = FieldAttr::get_from_attrs(field)?;
            let field_ty = FieldType::new(field.ty.clone())?;
            let class_attr = attr.class
                .as_ref()
                .map(|attr| &attr.class);
            // The type signature of the Java field.
            // Is determined by either the class attribute or the field_ty (in that order).
            let sig_ty = match &attr.class {
                Some(class_attr) => {
                    // Ensure the class attribute matches the Type of the Rust field
                    if let Some(field_ty) = &field_ty.java_type {
                        class_attr.match_ty(field_ty)?;
                    }
                    class_attr.sig_type().to_token_stream()
                },
                // Get the field signature at runtime
                None => quote_spanned! {field_ty.span()=>
                    &::ez_jni::utils::guess_sig_from_jvalue_type::<#field_ty>(env)
                }
            };

            let get_field = |name: String| {
                convert_field_value(&field_ty, class_attr, &quote_spanned! {field.span()=>
                    ::ez_jni::utils::from_object_get_field(&object, #name, #sig_ty, env)?
                })
            };
            
            if let Some(name) = attr.name {
                // Use the "name" of the field attribute
                get_field(name.to_string())
            } else if let Some(call) = attr.call {
                // Call the Java method
                let method = LitStr::new(&call.to_string(), call.span());
                // Transform the obtained field signature to a function signature
                let sig = quote_spanned! {field_ty.span()=> &format!("(){}", #sig_ty) };
                
                convert_field_value(&field_ty, class_attr, &quote_spanned! {method.span()=>
                    ::ez_jni::utils::call_obj_method(&object, #method, #sig, &[], env)
                        .unwrap_or_else(|exception| ::ez_jni::__throw::panic_exception(exception))
                })
            } else if let Some(name) = &field.ident {
                // Get name from Rust field convert it to camelCase for the Java field
                get_field(name.to_string().to_case(Case::Camel))
            } else {
                Err(syn::Error::new(field.span(), "Field must have \"name\" or \"call\" properties if it is unnamed. See the 'field' attribute."))
            }
        })
        .filter_map(|res| res.map_err(|err| errors.push(err)).ok())
        .collect::<Box<[_]>>();
    
    merge_errors(errors)?;
    
    let span = fields.span();
    Ok(match fields {
        Fields::Unit => fields.to_token_stream(), // Unit structs have no fields to construct
        Fields::Unnamed(_) => quote_spanned! {span=> ( #(#values),* ) },
        Fields::Named(syn::FieldsNamed{ named: fields, .. }) => {
            let names = fields.iter()
                .map(|field| field.ident.as_ref().unwrap());
            quote_spanned! {span=> {
                #( #names: #values ),*
            } }
        }
    })
}

/// Creates constructor literals for each of the *enum's variants*,
/// checking that the object is the right class.
/// 
/// The returned results can be [`filter_maped`][`Iterator::filter_map()`],
/// stripping out the error by pushing them to an *error [`Vec`]*.
/// ```ignore
/// .filter_map(|res| res.map_err(|err| errors.push(err)).ok())
/// ```
/// 
/// The constructor literal is built by [`struct_constructor()`].
fn construct_variants<'a>(variants: impl Iterator<Item = &'a mut Variant> + 'a) -> impl Iterator<Item = syn::Result<TokenStream>> + 'a {
    variants.enumerate()
        .map(|(i, variant)| {
            // Get class name for this variant
            let class = take_class_attribute_required(&mut variant.attrs, variant.ident.span())?
                .to_jni_class_path();

            let ident = &variant.ident;
            // Get a constructor for this variant
            let ctor = struct_constructor(&variant.fields)?;
            let _if = if i == 0 { quote!(if) } else { quote!(else if) };
            // Check if Exception is the class that this Variant uses, and construct the variant
            Ok(quote_spanned! {variant.span()=>
                #_if env.is_instance_of(object, #class).unwrap() {
                    Ok(Self::#ident #ctor)
                }
            })
        })
}<|MERGE_RESOLUTION|>--- conflicted
+++ resolved
@@ -2,11 +2,7 @@
 use convert_case::{Case, Casing};
 use proc_macro2::{Delimiter, Span, TokenStream, TokenTree};
 use quote::{quote, quote_spanned, ToTokens, TokenStreamExt};
-<<<<<<< HEAD
-use syn::{parse::{Parse, ParseStream, Parser}, punctuated::Punctuated, token::Bracket, AngleBracketedGenericArguments, Field, Fields, GenericArgument, GenericParam, Generics, Ident, ItemEnum, ItemStruct, Lifetime, LitStr, Token, TypePath, Variant};
-=======
-use syn::{parse::{Parse, ParseStream, Parser}, AngleBracketedGenericArguments, Field, Fields, GenericArgument, Generics, Ident, ItemEnum, ItemStruct, Lifetime, LitStr, Token, TypePath, Variant};
->>>>>>> 3f7778bb
+use syn::{parse::{Parse, ParseStream, Parser}, token::Bracket, AngleBracketedGenericArguments, Field, Fields, GenericArgument, Generics, Ident, ItemEnum, ItemStruct, Lifetime, LitStr, Token, TypePath, Variant};
 use itertools::Itertools as _;
 use std::{cell::RefCell, collections::{HashMap, HashSet}};
 use crate::{
@@ -24,16 +20,11 @@
     let st_ctor = struct_constructor(&st.fields)?;
 
     Ok(quote! {
-<<<<<<< HEAD
-        impl <#st_generic_params> ::ez_jni::FromJValue<'_, '_, #env_lt> for #st_ident #st_generics {
+        impl #st_generics ::ez_jni::FromJValue<'_, '_, #env_lt> for #st_ident #st_generics {
             ::ez_jni::impl_from_jvalue_env!(<'_, '_, #env_lt>);
         }
-        impl <#st_generic_params> ::ez_jni::FromObject<'_, '_, #env_lt> for #st_ident #st_generics {
+        impl #st_generics ::ez_jni::FromObject<'_, '_, #env_lt> for #st_ident #st_generics {
             fn from_object_env(object: &::jni::objects::JObject<'_>, env: &mut ::jni::JNIEnv<#env_lt>) -> ::std::result::Result<Self, ::ez_jni::FromObjectError> {
-=======
-        impl #st_generics ::ez_jni::FromObject<'_, '_, #env_lt> for #st_ident #st_generics {
-            fn from_object_env(object: &::jni::objects::JObject<'_>, env: &mut ::jni::JNIEnv<#env_lt>) -> Result<Self, ::ez_jni::FromObjectError> {
->>>>>>> 3f7778bb
                 #[allow(unused_imports)]
                 use ::std::borrow::Borrow;
 
@@ -51,15 +42,10 @@
                 ::ez_jni::utils::get_object_array_converted(object, |obj, env| <::std::option::Option::<Self> as ::ez_jni::FromObject>::from_object_env(&obj, env), env)
             }
         }
-<<<<<<< HEAD
-        impl <#st_generic_params> ::ez_jni::Class for #st_ident #st_generics {
+        impl #st_generics ::ez_jni::Class for #st_ident #st_generics {
             fn class() -> ::std::borrow::Cow<'static, str> {
                 ::std::borrow::Cow::Borrowed(#class)
             }
-=======
-        impl #st_generics ::ez_jni::Class for #st_ident #st_generics {
-            const CLASS_PATH: &'static str = #class;
->>>>>>> 3f7778bb
         }
     })
 }
@@ -104,20 +90,18 @@
     // However, for enums this is optional because only the variants need to specify a class.
     let base_class_impl = base_class.as_ref()
         .map(|class| quote! {
-<<<<<<< HEAD
-            impl <#enm_generic_params> ::ez_jni::Class for #enm_ident #enm_generics {
+            impl #enm_generics ::ez_jni::Class for #enm_ident #enm_generics {
                 fn class() -> ::std::borrow::Cow<'static, str> {
                     ::std::borrow::Cow::Borrowed(#class)
                 }
-=======
-            impl #enm_generics ::ez_jni::Class for #enm_ident #enm_generics {
-                const CLASS_PATH: &'static str = #class;
->>>>>>> 3f7778bb
             }
         })
         .unwrap_or(TokenStream::new());
 
     Ok(quote! {
+        impl #enm_generics ::ez_jni::FromJValue<'_, '_, #env_lt> for #enm_ident #enm_generics {
+            ::ez_jni::impl_from_jvalue_env!(<'_, '_, #env_lt>);
+        }
         impl #enm_generics ::ez_jni::FromObject<'_, '_, #env_lt> for #enm_ident #enm_generics {
             fn from_object_env(object: &::jni::objects::JObject<'_>, env: &mut ::jni::JNIEnv<#env_lt>) -> ::std::result::Result<Self, ::ez_jni::FromObjectError> {
                 #[allow(unused_imports)]
@@ -291,16 +275,6 @@
     }
 }
 
-<<<<<<< HEAD
-/// Find the JObject field with a lifetime, and use that lifetime's name for the JNIEnv lifetime,
-/// Defaults to `'local` if such object could not be found, and **appends** the lifetime to the *generics*.
-///
-/// `P` is just the punctuation type; don't worry about it.
-fn get_local_lifetime<P: Default>(item: Either<&ItemStruct, &ItemEnum>, generics: &mut Punctuated<GenericParam, P>) -> Lifetime {
-    // TODO: return ellided lifetime ('_) instead if not found
-    static DEFAULT: &str = "local";
-    /// Find the lifetiem in the struct/enum's generics
-=======
 /// Find the *name* of the lifetime that should be used in the [`JNIEnv`][jni::JNIEnv] as the `'local` lifetime.
 /// 
 /// If the item contains a lifetime named `'local`,
@@ -311,7 +285,6 @@
 fn get_local_lifetime(item: Either<&ItemStruct, &ItemEnum>) -> Lifetime {
     /// Find the lifetime in the struct/enum's generics.
     /// If only 1 lifetime exists, just grabs that one.
->>>>>>> 3f7778bb
     fn find_local(generics: &Generics) -> Option<Lifetime> {
         let mut lifetimes = generics.lifetimes()
             .map(|lt| &lt.lifetime);
