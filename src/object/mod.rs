--- conflicted
+++ resolved
@@ -30,20 +30,10 @@
 /// 
 /// ## Implementation
 /// 
-<<<<<<< HEAD
 /// This trait cannot be implemented directly.
 /// Types must instead implement [`FromObjectImpl`], which allows a caller to pass in their own [`JNIEnv`].
-=======
-/// ## Implementation
-/// 
-/// This trait contains 2 methods that essentially do the same thing.
-/// [`from_object`][FromObject::from_object] exists for ease of use when a [`JNIEnv`] is not in scope and gets it from a global stack.
-/// This method should **not** be re-implemented.
-/// [`from_object_env`][FromObject::from_object_env] is the method that has the actual implementation and can take any [`JNIEnv`].
-/// All calls in the code of [`from_object_env`][FromObject::from_object_env] should only use the `_env` counterparts so that the same [`JNIEnv`] is guaranteed to be used throughout the call.
 /// 
 /// ## Derive
->>>>>>> f5f0b340
 /// 
 /// This trait has a **derive macro** available from [`ez_jni_macros`].
 /// Use it on *structs* to indicate that only 1 specific Class is expected.
@@ -84,9 +74,11 @@
 pub trait FromObject<'local>: FromObjectImpl<'local>
 where Self: Sized {
     /// Construct a [`Self`] by reading data from a *Java Object*.
+    /// 
     /// Will [`panic!`] if any of the underlying JNI calls fail.
     /// 
     /// Automatically captures the [`JNIEnv`] from the local stack.
+    /// To pass in your own [`JNIEnv`], see [`FromObjectImpl::from_object_env`].
     fn from_object(object: &JObject) -> Result<Self, FromObjectError> {
         Self::from_object_env(object, get_env::<'_, 'local>())
     }
@@ -95,21 +87,14 @@
 /// This is the implementation trait for [`FromObject`].
 /// Any type that wants to implement [`FromObject`] must implement this trait instead so that callers have the option to pass their own [`JNIEnv`].
 /// 
-/// The implementation should also only methods that allow passing a [`JNIEnv`] so that the same [`JNIEnv`] can be used all throughout the call.
+/// The implementation should also only use methods that allow passing a [`JNIEnv`] so that the same [`JNIEnv`] can be used all throughout the call.
 /// For example, use [`FromObjectImpl::from_object_env`] instead of [`FromObject::from_object`].
 /// For jni macros, the env can be specified with this syntax: `macro!(env=> ...)`.
 pub trait FromObjectImpl<'local>
 where Self: Sized {
     /// Same as [`from_object`][FromObject::from_object], but does not capture the [`JNIEnv`] automatically; the caller must provide it themselves.
-<<<<<<< HEAD
-=======
     /// 
-    /// The implementation should also only methods that allow passing a [`JNIEnv`] so that the same [`JNIEnv`] is guaranteed to be used all throughout the call.
-    /// For example, use [`from_object_env`][FromObject::from_object_env] instead of [`from_object`][FromObject::from_object].
-    /// For jni macros, the env can be specified with this syntax: `macro!(env=> ...)`.
-    /// 
-    /// Only implement *this* method for the trait.
->>>>>>> f5f0b340
+    /// See [`FromObjectImpl`] for implementation details.
     fn from_object_env(object: &JObject, env: &mut JNIEnv<'local>) -> Result<Self, FromObjectError>;
 }
 impl<'local, T: FromObjectImpl<'local>> FromObject<'local> for T { }
@@ -118,20 +103,15 @@
 /// 
 /// ## Implementation
 /// 
-<<<<<<< HEAD
 /// This trait cannot be implemented directly.
 /// Types must instead implement [`ToObjectImpl`], which allows a caller to pass in their own [`JNIEnv`].
 pub trait ToObject: ToObjectImpl {
-=======
-/// Just like [`FromObject`][FromObject#implementation], this trait has 2 methods that do the same thing:
-/// [`to_object`][ToObject::to_object] automatically gets the [`JNIEnv`],
-/// and [`to_object_env`][ToObject::to_object_env] is the method that has the implementation.
-pub trait ToObject {
->>>>>>> f5f0b340
     /// Create an instance of a Class by constructing an object from data in a *Rust struct*.
+    /// 
     /// Will [`panic!`] if any of the underlying JNI calls fail.
     /// 
     /// Automatically captures the [`JNIEnv`] from the local stack.
+    /// To pass in your own [`JNIEnv`], see [`ToObjectImpl::to_object_env`].
     fn to_object<'local>(&self) -> JObject<'local> {
         self.to_object_env(get_env::<'_, 'local>())
     }
@@ -139,20 +119,13 @@
 /// This is the implementation trait for [`ToObject`].
 /// Any type that wants to implement [`ToObject`] must implement this trait instead so that callers have the option to pass their own [`JNIEnv`].
 /// 
-/// The implementation should also only methods that allow passing a [`JNIEnv`] so that the same [`JNIEnv`] can be used all throughout the call.
+/// The implementation should also only use methods that allow passing a [`JNIEnv`] so that the same [`JNIEnv`] can be used all throughout the call.
 /// For example, use [`ToObjectImpl::to_object_env`] instead of [`ToObject::to_object`].
 /// For jni macros, the env can be specified with this syntax: `macro!(env=> ...)`.
 pub trait ToObjectImpl {
     /// Same as [`to_object`][ToObject::to_object], but does not capture the [`JNIEnv`] automatically; the caller must provide it themselves.
-<<<<<<< HEAD
-=======
     /// 
-    /// The implementation should also only methods that allow passing a [`JNIEnv`] so that the same [`JNIEnv`] is guaranteed to be used all throughout the call.
-    /// For example, use [`to_object_env`][ToObject::to_object_env] instead of [`to_object`][ToObject::to_object].
-    /// For jni macros, the env can be specified with this syntax: `macro!(env=> ...)`.
-    /// 
-    /// Only implement *this* method for the trait.
->>>>>>> f5f0b340
+    /// See [`ToObjectImpl`] for implementation details.
     fn to_object_env<'local>(&self, env: &mut JNIEnv<'local>) -> JObject<'local>;
 }
 impl<T: ToObjectImpl> ToObject for T { }
